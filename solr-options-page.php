--- conflicted
+++ resolved
@@ -194,11 +194,7 @@
     </p></div>
 <?php
 }
-<<<<<<< HEAD
-$s4wp_settings = s4wp_get_option('plugin_s4wp_settings');
-=======
 $s4wp_settings = solr_options();
->>>>>>> 0936fb52
 
 ?>
 
@@ -224,11 +220,7 @@
 	<pre>
 Solr Server IP address : <?php echo esc_html( getenv( 'PANTHEON_INDEX_HOST' ) ); ?><br />
 Solr Server Port       : <?php echo esc_html( getenv( 'PANTHEON_INDEX_PORT' ) ); ?><br />
-<<<<<<< HEAD
-Solr Server Path       : <?php echo esc_html( s4wp_compute_path() ); ?><br />
-=======
 Solr Server Path       : <?php echo esc_html( SolrPower_Api::get_instance()->compute_path() ); ?><br />
->>>>>>> 0936fb52
 	</pre>
 </div>
 <?php 
